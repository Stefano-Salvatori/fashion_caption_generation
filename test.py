--- conflicted
+++ resolved
@@ -108,7 +108,6 @@
         cap_val.append(p[0].decode("ISO-8859-9"))  # DEFUALT_STRINGS_ENCODING = "ISO-8859-9")
     tokenizer.padding_side = "left"
     tokenizer.pad_token = tokenizer.eos_token
-<<<<<<< HEAD
     cap_val = list(
         map(
             lambda caption: tokenizer.encode(
@@ -169,6 +168,7 @@
     model.config.decoder.eos_token_id = tokenizer.eos_token_id
     model.config.decoder.do_sample = False
     model.config.decoder.max_length = 64
+    model.config.min_length = 48
 
     # load and prepare data
     if init_data:
@@ -208,44 +208,6 @@
         # bad_words_ids=[tokenizer.eos_token_id]
     )
 
-=======
-  model.config.pad_token_id = tokenizer.pad_token_id
-  model.decoder.config.pad_token_id = tokenizer.pad_token_id
-  model.config.encoder.pad_token_id = tokenizer.pad_token_id
-  # generation arguments
-  model.config.decoder.repetition_penalty = 10.0
-  model.config.decoder.no_repeat_ngram_size = None
-  model.config.decoder_start_token_id = tokenizer.bos_token_id
-  model.config.decoder.eos_token_id = tokenizer.eos_token_id
-  model.config.decoder.do_sample = False
-  model.config.decoder.max_length = 64
-  model.config.min_length = 48
-
-  # load and prepare data
-  if(init_data):
-    data_train, data_val = load_data(tokenizer, img_processor, n_train, n_val, subcategory)
-    return model, tokenizer, data_train, data_val
-  else:
-    return model, tokenizer
-
-# ## Generate captions
-
-def generate_caption(model, pixel_values, num_beams:int=5, do_sample:bool=False, top_p:float=1.0, top_k:int=50, repetition_penalty:float=10.0, max_length:int=64, temperature:int=1.0):
-    return model.generate(pixel_values,
-                          num_beams=num_beams,
-                          repetition_penalty=repetition_penalty,
-                          #no_repeat_ngram_size=3,
-                          decoder_start_token_id=tokenizer.bos_token_id,
-                          pad_token_id=tokenizer.pad_token_id,
-                          eos_token_id=tokenizer.eos_token_id,
-                          do_sample=do_sample,
-                          temperature=temperature,
-                          top_k=top_k,
-                          top_p=top_p,
-                          max_length=max_length,
-                          #bad_words_ids=[tokenizer.eos_token_id]
-                          )
->>>>>>> bf5803fb
 
 # ## Evaluation metrics
 bleu_metric = load_metric("sacrebleu")
