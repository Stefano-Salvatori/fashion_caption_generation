--- conflicted
+++ resolved
@@ -29,16 +29,11 @@
 step = 0
 
 # TRAIN CONFIG
-<<<<<<< HEAD
-loss_type = "triplet"  # triplet
+loss_type = 'entropy'
 step = 0
-batch_size = 4
-=======
-loss_type = 'entropy'
-step = 12
 batch_size = 6
->>>>>>> bf5803fb
 max_caption_len = 64
+min_caption_length = 16
 checkpoint = None  # checkpoints_path + loss_type + "-checkpoint-" + str(step)
 
 generation_num_beams = 3
@@ -64,7 +59,6 @@
 print(f"Available devices= {torch.cuda.device_count()}")
 
 # ### Tensorboard Monitoring
-<<<<<<< HEAD
 tensorboard_path = drive_path + "tensorboard/"
 log_path = (
     tensorboard_path + "entropy_subcat"
@@ -72,11 +66,6 @@
     else tensorboard_path + "swap_from_scratch_subcat_altnorm_lowmargin_high_lr_test"
 )
 
-=======
-tensorboard_path = drive_path+'tensorboard/'
-log_path = tensorboard_path+"entropy_subcat" if loss_type == 'entropy' else tensorboard_path+"swap_from_scratch_subcat_altnorm_lowmargin_high_lr_test"
-tensorboard_step = 406100
->>>>>>> bf5803fb
 writer = SummaryWriter(log_dir=log_path)
 
 
@@ -127,7 +116,6 @@
     # append all captions in a single shallow list, tokenize everything
     tokenizer.padding_side = "left"
     tokenizer.pad_token = tokenizer.eos_token
-<<<<<<< HEAD
     cap = list(
         map(
             lambda caption: tokenizer.encode(
@@ -204,6 +192,7 @@
     model.config.decoder.eos_token_id = tokenizer.eos_token_id
     model.config.decoder.do_sample = False
     model.config.decoder.max_length = max_caption_len
+    model.config.min_length = min_caption_length
     # load and prepare data
     if init_data:
         data_train, data_val = load_data(tokenizer, img_processor, n_train, n_val, subcategory)
@@ -211,42 +200,6 @@
     else:
         return model, tokenizer
 
-=======
-  model.config.pad_token_id = tokenizer.pad_token_id
-  model.decoder.config.pad_token_id = tokenizer.pad_token_id
-  model.config.encoder.pad_token_id = tokenizer.pad_token_id
-  # generation arguments
-  model.config.decoder.repetition_penalty = 10.0
-  model.config.decoder.no_repeat_ngram_size = None
-  model.config.decoder_start_token_id = tokenizer.bos_token_id
-  model.config.decoder.eos_token_id = tokenizer.eos_token_id
-  model.config.decoder.do_sample = False
-  model.config.decoder.max_length = max_caption_len
-  model.config.min_length = 48
-  # load and prepare data
-  if(init_data):
-    data_train, data_val = load_data(tokenizer, img_processor, n_train, n_val, subcategory)
-    return model, tokenizer, data_train, data_val
-  else:
-    return model, tokenizer
-
-# ## Generate captions
-def generate_caption(model, pixel_values, num_beams:int=3, do_sample:bool=False, top_p:float=1.0, top_k:int=50, repetition_penalty:float=10.0, max_length:int=max_caption_len, temperature:int=1.0):
-    return model.generate(pixel_values,
-                          num_beams=num_beams,
-                          repetition_penalty=repetition_penalty,
-                          #no_repeat_ngram_size=3,
-                          decoder_start_token_id=tokenizer.bos_token_id,
-                          pad_token_id=tokenizer.pad_token_id,
-                          eos_token_id=tokenizer.eos_token_id,
-                          do_sample=do_sample,
-                          temperature=temperature,
-                          top_k=top_k,
-                          top_p=top_p,
-                          max_length=max_length,
-                          #bad_words_ids=[tokenizer.eos_token_id]
-                          )
->>>>>>> bf5803fb
 
 # ## Evaluation metrics
 bleu_metric = load_metric("sacrebleu")
@@ -299,74 +252,6 @@
 else:
     bert, bert_tokenizer = None, None
 model = model.to(device)
-<<<<<<< HEAD
-
-=======
-bert = bert.to(device)
-
-# ### Loss and Trainer config
-def normalize_0_to_1(x:torch.Tensor):
-  # x -= x.min(1, keepdim=True)[0]
-  # x /= x.max(1, keepdim=True)[0]
-  # writer.add_text('tensor_shape', str(list(x.shape)))
-  return torch.nn.functional.normalize(x, dim=1)
-
-def get_bert_embedding(text, normalize:bool=True, decode:bool=True):
-  if(decode):
-    text = tokenizer.batch_decode(text, skip_special_tokens=True)
-  input_ids = bert_tokenizer(text, truncation=True, max_length=max_caption_len, padding='max_length', return_tensors='pt')['input_ids'].to(device)
-  with torch.no_grad():
-    embedding = bert(input_ids)['pooler_output']
-  embedding.requires_grad
-  return normalize_0_to_1(embedding) if normalize else embedding
-
-def get_encoder_embedding(pixel_values, normalize:bool=True):
-  embedding = model.encoder(pixel_values.to(device))['pooler_output']
-  return normalize_0_to_1(embedding) if normalize else embedding
-
-def triplet_margin_loss(pixel_values, negatives, swap:bool=True):
-  negative_embeddings = get_encoder_embedding(negatives)
-  positive_embeddings = get_encoder_embedding(pixel_values)
-  captions = generate_caption(model, pixel_values)
-  caption_embeddings = get_bert_embedding(captions)
-  return torch.nn.functional.triplet_margin_loss(anchor=caption_embeddings, positive=positive_embeddings, negative=negative_embeddings, margin=0.1, swap=swap)
-
-# ### CustomLossTrainer
-class CustomLossTrainer(CustomTrainer):
-    def __init__(self, *args, **kwargs) -> None:
-        super().__init__(*args, **kwargs)
-        self.step = tensorboard_step
-
-    def compute_loss(self, model, inputs, return_outputs=False):
-        """
-        How the loss is computed by Trainer. By default, all models return the loss in the first element.
-        Subclass and override for custom behavior.
-        """
-        negative = inputs.pop("negative")
-        if self.label_smoother is not None and "labels" in inputs:
-            labels = inputs.pop("labels")
-        else:
-            labels = None
-        outputs = model(**inputs)
-        # Save past state if it exists
-        if self.args.past_index >= 0:
-            self._past = outputs[self.args.past_index]
-        if labels is not None:
-            entropy_loss = self.label_smoother(outputs, labels)
-        else:
-            # We don't use .loss here since the model may return tuples instead of ModelOutput.
-            entropy_loss = outputs["loss"] if isinstance(outputs, dict) else outputs[0]
-        if (loss_type == 'triplet'):
-          triplet_loss = triplet_margin_loss(inputs["pixel_values"], negative)
-          final_loss = entropy_loss + triplet_loss
-          writer.add_scalar("Loss/train/triplet", torch.mean(triplet_loss), self.step)
-        else:
-          final_loss = entropy_loss
-        writer.add_scalar("Loss/train/entropy", torch.mean(entropy_loss), self.step)
-        writer.add_scalar("Loss/train/final", torch.mean(final_loss), self.step)
-        self.step += 1
-        return (final_loss, outputs) if return_outputs else final_loss
->>>>>>> bf5803fb
 
 training_args = Seq2SeqTrainingArguments(
     dataloader_pin_memory=not device.type == "cuda",
@@ -382,19 +267,11 @@
     save_strategy="epoch",
     save_total_limit=save_total_limit,  # Only last [save_total_limit] models are saved. Older ones are deleted.
     # save_steps = 1000,
-<<<<<<< HEAD
     eval_steps=99999999,  # 16281,    # Evaluation and Save happens every [eval_steps] steps
     learning_rate=learning_rate,
     num_train_epochs=num_train_epochs,  # total number of training epochs
     warmup_steps=warmup_steps,  # number of warmup steps for learning rate scheduler
     weight_decay=weight_decay,  # strength of weight decay
-=======
-    eval_steps = 99999999,#16281,    # Evaluation and Save happens every [eval_steps] steps
-    learning_rate = 4e-5,
-    num_train_epochs = 1,    # total number of training epochs
-    warmup_steps = 500,   # number of warmup steps for learning rate scheduler
-    weight_decay = 0.01    # strength of weight decay
->>>>>>> bf5803fb
 )
 
 
@@ -416,11 +293,6 @@
     eval_dataset=data_val,  # evaluation dataset
 )
 
-<<<<<<< HEAD
 trainer.train(checkpoint)
 # trainer.train()
-=======
-#trainer.train(checkpoint)
-trainer.train()
->>>>>>> bf5803fb
 writer.flush()